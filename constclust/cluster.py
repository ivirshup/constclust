--- conflicted
+++ resolved
@@ -11,11 +11,8 @@
 import leidenalg
 from multiprocessing import Pool
 from functools import partial
-<<<<<<< HEAD
 from tqdm import tqdm
-=======
 import bbknn
->>>>>>> 660ddf0f
 
 # TODO: Is random_state being passed to the right thing?
 
